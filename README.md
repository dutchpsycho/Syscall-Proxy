![TITAN](https://avatars.githubusercontent.com/u/199383721?s=200&v=4)

## ActiveBreach Engine

SysWhispers & Hell’s Gate Successor — Dynamic Syscall Dispatch Engine with Runtime Debugger & Anti-Tamper, Bypasses Userland Hooks & Kernel Callbacks

Originally inspired by a blogpost by [MDSEC](https://www.mdsec.co.uk/2020/12/bypassing-user-mode-hooks-and-direct-invocation-of-system-calls-for-red-teams/), and concepts from **SysWhispers**, and **Hell’s Gate**. This framework expands on the core ideas and introduces a fully fledged engine for red teams to use.

---

### Why ActiveBreach?

<<<<<<< HEAD
Common syscall frameworks like **SysWhispers** and **Hell's Gate** provide static wrappers or inject precompiled stubs to facilitate direct system call execution. While effective for bypassing usermode API hooks, these approaches generally do not account for the broader execution environment or the side-effects of executing syscalls from within observable thread contexts.
=======
Most public syscall tooling falls into one of two models:
>>>>>>> 9d975f5f

Several limitations are common across these tools:

* Syscalls execute on the original thread and stack, exposing RIP and RSP to external inspection
* No runtime validation or awareness of debugging, instrumentation, or execution anomalies
* Stub code is static or pattern-derived, making it vulnerable to signature-based detection
* Syscall instructions are embedded in the binary and remain visible in memory
* Memory allocated for stubs is often RWX or left unprotected post-use
* No separation between caller and syscall execution context
* No support for tracing, argument validation, or NTSTATUS classification during execution

**ActiveBreach** was developed to address these constraints by modeling syscall execution as a controllable and inspectable runtime event rather than a direct instruction dispatch.

It uses:

* On disk encrypted stub templates, decrypted at runtime
* Memory stub Encryption/Decryption (Rust)
* Isolated execution via threadpool workers to separate call context
* Anti-tamper validation of the current thread’s stack, RIP chain, and TEB
* Optional runtime introspection for debugging, violation logging, and symbolic trace inspection

This approach favors a more resilient and robust stealth-conscious syscall model — particularly in environments where thread visibility, memory layout, and call traceability are monitored or constrained.

---

### How ActiveBreach Works

<<<<<<< HEAD
ActiveBreach bypasses the standard `ntdll.dll` syscall interface, which is frequently instrumented by EDRs, antivirus, and anti-cheat systems. Instead, it implements a standalone syscall dispatch layer that replicates the behavior of `Nt*` functions without invoking any standard usermode API paths.
=======
Instead of routing through ``ntdll.dll``, which is almost 100% of the time hooked, ActiveBreach sets up its own layer, replicating the Nt* layer to execute syscalls directly to the Kernel, without touching any other API's on the way. This means any Nt* call you execute via ActiveBreach will bypass any usermode (Including remote process's, or global) hooks. If you'd like a more in-depth explanation on actual hooking, see > [TECH.md](TECH.md)
>>>>>>> 9d975f5f

All syscalls are executed via a threadpool-backed dispatch mechanism. Each call is proxied through an isolated worker thread, decoupling the execution context from the original caller. This provides a clean stack, unlinked RIP, and a controlled memory region for stub execution.

This model enables additional layers such as:

* **Anti-Tamper instrumentation**, which validates thread state, PEB/TEB integrity, and call origin
* **Debugging & symbolic tracing**, optionally enabled via `AB_DEBUG`, allowing runtime inspection of syscall arguments, return values, and violation counters

<<<<<<< HEAD
The result is a self-contained, context-aware syscall runtime that minimizes exposure while retaining visibility and control during execution.
=======
- Extremely small and basic, intended for use in small projects / implants that need speed & size
>>>>>>> 9d975f5f

---

### Test Coverage

<<<<<<< HEAD
For C & C++, they can be found in the solution.
=======
- Switches from single-threaded model to ThreadPooling
- Includes Anti-Tamper (AntiBreach) suite
- Includes Debugging suite
- Leverages C++ 17/20 features heavily
- Uses SIMD/AVX
- Uses encrypted stub templates and encoded string values
- Includes preprocessor macros
>>>>>>> 9d975f5f

For Rust, it can be found in ``/tests/``

![C Test](./Image/CTest.png)
![C++ Test](./Image/C++Test.png)
![Rust Benchmark](./Image/RBench.png)

---

### ActiveBreach Language Implementations

### C Edition

The C implementation is the smallest and most direct variant, designed for simplicity, portability, and minimal footprint.

* Exposes a clean API (`ab_call_func`) for direct `Nt*` syscall invocation
* Parses and reconstructs `ntdll.dll` from disk to extract SSNs without touching loaded modules
* Dynamically builds syscall stubs in RWX memory, 16-byte aligned
* Operates with a dedicated dispatcher thread and call queue (no TLS callbacks or threadpool reuse)
* Minimal runtime context tracking — no anti-tamper or debugger integration
* No encryption of memory, symbols, or stub instructions
* Fastest build and lowest binary overhead, but least stealthy

## C++ Edition

The C++ variant offers more extensive runtime inspection and anti-tampering capabilities.

* Implements **AntiBreach**, a low-level runtime verification layer that monitors `.text` integrity, stack traces, and debugger presence.
* Ships with **ActiveBreachDebugger**, a syscall introspection tool that maps arguments, tracks state, and validates syscall behavior during runtime.
* Leverages C++ RAII, compile-time features (C++14/20), and idiomatic MSVC extensions.
* Decrypts stub templates on runtime, stays encryped on disk.
* Provides real-time violation detection via TEB checks, RIP chain analysis, and timing-based callbacks (e.g. `__rdtsc()` delta inspection).
* ThreadPool-based syscall dispatch.

## Rust Edition

The most advanced implementation. No debugging or Anti-Tamper but significantly more stealthy.

* Structured as a crate; can be embedded directly or compiled as a standalone DLL (DLL not currently implemented, easily done though)
* Implements isolated dispatcher thread backed by encrypted ring buffer of syscall stubs
* Uses unsignatured LEA-based symmetric encryption to obfuscate stub memory at rest
* Dynamically parses and extracts SSNs from a clean memory-mapped `ntdll.dll`, avoiding any loaded image interaction
* All syscall requests are queued through a global atomic operation frame, routed through a dispatcher, and executed in a tightly controlled thread context
* No OS-level synchronization primitives are used; the runtime is driven entirely by atomic operations and yielding, minimizing observable artifacts
* Internal stub memory is 16-byte aligned, RWX at runtime only during execution window, and otherwise page-protected with `PAGE_NOACCESS`

### Example: Hooked API Flow vs ActiveBreach

```
User Process
    │
    ├──▶ CreateFile (Wrapper, kernel32.dll)
    │         │
    │         ▼
    │    NtCreateFile (ntdll.dll)   <─── [Hooked by AntiVirus/AntiCheat]
    │         │ 
    │         ▼
    │   [Hook Handler]  <─── (Monitoring, logging, blocking, etc...)
    │         │
    │         ▼
    │  Kernel (Syscall)  <─── (Actual system call after handling)
    │ 
    ▼ 
  Return 
```

---

### **ActiveBreach API call**
```
User Process
    │
    ├──▶ ab_call("NtCreateFile")  <─── (Not using "CreateFile" as ActiveBreach only supports Nt functions)
    │         │
    │         │
    │         │
    │         │
    │         │
    │         ▼
    │  Kernel (Syscall)  <─── (Direct system call without passing through `ntdll.dll`)
    │ 
    ▼ 
  Return
```

---

## Usage
See [USAGE.md](USAGE.md) for full setup & examples in **C, C++ & Rust**.

---

## License

**Creative Commons Attribution-NonCommercial 4.0 International (CC BY-NC 4.0)**  

[Full License](https://creativecommons.org/licenses/by-nc/4.0/)

---

## Disclaimer
This tool is for educational and research use only. Use at your own risk. You are solely responsible for how you use this code.<|MERGE_RESOLUTION|>--- conflicted
+++ resolved
@@ -1,126 +1,64 @@
 ![TITAN](https://avatars.githubusercontent.com/u/199383721?s=200&v=4)
 
-## ActiveBreach Engine
+## Project Overview  
 
-SysWhispers & Hell’s Gate Successor — Dynamic Syscall Dispatch Engine with Runtime Debugger & Anti-Tamper, Bypasses Userland Hooks & Kernel Callbacks
+Welcome to **ActiveBreach Engine**. This is an open-source offensive security research project developed under **TITAN Softwork Solutions**. Designed for bypassing hooks & remaining undetected in protected environments.
 
-Originally inspired by a blogpost by [MDSEC](https://www.mdsec.co.uk/2020/12/bypassing-user-mode-hooks-and-direct-invocation-of-system-calls-for-red-teams/), and concepts from **SysWhispers**, and **Hell’s Gate**. This framework expands on the core ideas and introduces a fully fledged engine for red teams to use.
+Inspired by [MDSEC](https://www.mdsec.co.uk/2020/12/bypassing-user-mode-hooks-and-direct-invocation-of-system-calls-for-red-teams/), **SysWhispers**, and **Hell’s Gate**. This framework expands on their foundational concepts by going beyond hardcoded syscall lists — We implemented a full execution pipeline with dynamic stub generation, proper memory management, runtime encryption, and modern code.
 
 ---
 
-### Why ActiveBreach?
+### Why?
 
-<<<<<<< HEAD
-Common syscall frameworks like **SysWhispers** and **Hell's Gate** provide static wrappers or inject precompiled stubs to facilitate direct system call execution. While effective for bypassing usermode API hooks, these approaches generally do not account for the broader execution environment or the side-effects of executing syscalls from within observable thread contexts.
-=======
-Most public syscall tooling falls into one of two models:
->>>>>>> 9d975f5f
+Most public syscall tooling falls into one of two categories:
 
-Several limitations are common across these tools:
+1. **Global Unhooking:**  
+   Nuking all usermode protections via page remapping or ntdll restoration. Effective short-term — but loud, risky, and easily behaviorally profiled by modern EDRs/AC's.
 
-* Syscalls execute on the original thread and stack, exposing RIP and RSP to external inspection
-* No runtime validation or awareness of debugging, instrumentation, or execution anomalies
-* Stub code is static or pattern-derived, making it vulnerable to signature-based detection
-* Syscall instructions are embedded in the binary and remain visible in memory
-* Memory allocated for stubs is often RWX or left unprotected post-use
-* No separation between caller and syscall execution context
-* No support for tracing, argument validation, or NTSTATUS classification during execution
+2. **Static Stub Patching:**  
+   Embedding syscall stubs inline. Fast, but fragile. Prone to detection through simple memory scanning or sig-based heuristics.
 
-**ActiveBreach** was developed to address these constraints by modeling syscall execution as a controllable and inspectable runtime event rather than a direct instruction dispatch.
+**ActiveBreach Engine** was built on a third category:
 
-It uses:
-
-* On disk encrypted stub templates, decrypted at runtime
-* Memory stub Encryption/Decryption (Rust)
-* Isolated execution via threadpool workers to separate call context
-* Anti-tamper validation of the current thread’s stack, RIP chain, and TEB
-* Optional runtime introspection for debugging, violation logging, and symbolic trace inspection
-
-This approach favors a more resilient and robust stealth-conscious syscall model — particularly in environments where thread visibility, memory layout, and call traceability are monitored or constrained.
+Rather than restoring overwritten memory, touching hooks or elevating to the kernel, ActiveBreach sets up it's own encrypted Syscall Execution framework in an unlinked thread. Using this framework is identical to how you'd use any normal Nt* function from ``ntdll.dll``, but with ActiveBreach's wrapper.
 
 ---
 
-### How ActiveBreach Works
+### How does ActiveBreach work?
 
-<<<<<<< HEAD
-ActiveBreach bypasses the standard `ntdll.dll` syscall interface, which is frequently instrumented by EDRs, antivirus, and anti-cheat systems. Instead, it implements a standalone syscall dispatch layer that replicates the behavior of `Nt*` functions without invoking any standard usermode API paths.
-=======
-Instead of routing through ``ntdll.dll``, which is almost 100% of the time hooked, ActiveBreach sets up its own layer, replicating the Nt* layer to execute syscalls directly to the Kernel, without touching any other API's on the way. This means any Nt* call you execute via ActiveBreach will bypass any usermode (Including remote process's, or global) hooks. If you'd like a more in-depth explanation on actual hooking, see > [TECH.md](TECH.md)
->>>>>>> 9d975f5f
-
-All syscalls are executed via a threadpool-backed dispatch mechanism. Each call is proxied through an isolated worker thread, decoupling the execution context from the original caller. This provides a clean stack, unlinked RIP, and a controlled memory region for stub execution.
-
-This model enables additional layers such as:
-
-* **Anti-Tamper instrumentation**, which validates thread state, PEB/TEB integrity, and call origin
-* **Debugging & symbolic tracing**, optionally enabled via `AB_DEBUG`, allowing runtime inspection of syscall arguments, return values, and violation counters
-
-<<<<<<< HEAD
-The result is a self-contained, context-aware syscall runtime that minimizes exposure while retaining visibility and control during execution.
-=======
-- Extremely small and basic, intended for use in small projects / implants that need speed & size
->>>>>>> 9d975f5f
-
----
-
-### Test Coverage
-
-<<<<<<< HEAD
-For C & C++, they can be found in the solution.
-=======
-- Switches from single-threaded model to ThreadPooling
-- Includes Anti-Tamper (AntiBreach) suite
-- Includes Debugging suite
-- Leverages C++ 17/20 features heavily
-- Uses SIMD/AVX
-- Uses encrypted stub templates and encoded string values
-- Includes preprocessor macros
->>>>>>> 9d975f5f
-
-For Rust, it can be found in ``/tests/``
-
-![C Test](./Image/CTest.png)
-![C++ Test](./Image/C++Test.png)
-![Rust Benchmark](./Image/RBench.png)
+Instead of routing throug ``ntdll.dll``, which is almost 100% of the time hooked, ActiveBreach sets up its own layer, replicating the Nt layer to execute syscalls directly to the Kernel, without touching any other API's on the way. This means any Nt* call you execute via ActiveBreach will bypass any usermode (Including remote process's, or global) hooks. If you'd like a more in-depth explanation on actual hooking, see > [TECH.md](TECH.md)
 
 ---
 
 ### ActiveBreach Language Implementations
 
-### C Edition
+#### C Edition
 
-The C implementation is the smallest and most direct variant, designed for simplicity, portability, and minimal footprint.
+- Smallest, most basic version. Can be included in any C/C++ project on MSVC, simply add the .c/h files & compile.
+- Does not include encryption or encoding of strings, runtime stub building, operates on the same core ideas but not fully fledged.
+- Fastest of the 3, but the real speed difference is minimal when you're considering these are syscalls.
 
-* Exposes a clean API (`ab_call_func`) for direct `Nt*` syscall invocation
-* Parses and reconstructs `ntdll.dll` from disk to extract SSNs without touching loaded modules
-* Dynamically builds syscall stubs in RWX memory, 16-byte aligned
-* Operates with a dedicated dispatcher thread and call queue (no TLS callbacks or threadpool reuse)
-* Minimal runtime context tracking — no anti-tamper or debugger integration
-* No encryption of memory, symbols, or stub instructions
-* Fastest build and lowest binary overhead, but least stealthy
+---
 
-## C++ Edition
+#### C++ Edition
 
-The C++ variant offers more extensive runtime inspection and anti-tampering capabilities.
+- Larger implementation, RAII, leveraged C++ language features
+- Cane be included on any C++ project on MSVC, simply add the .cpp/hpp & compile.
+- Supports C++ 14&20, MSVC
+- Encodes & Decrypts strings and builds stubs from encrypted bytes
+- Larger, more secure
 
-* Implements **AntiBreach**, a low-level runtime verification layer that monitors `.text` integrity, stack traces, and debugger presence.
-* Ships with **ActiveBreachDebugger**, a syscall introspection tool that maps arguments, tracks state, and validates syscall behavior during runtime.
-* Leverages C++ RAII, compile-time features (C++14/20), and idiomatic MSVC extensions.
-* Decrypts stub templates on runtime, stays encryped on disk.
-* Provides real-time violation detection via TEB checks, RIP chain analysis, and timing-based callbacks (e.g. `__rdtsc()` delta inspection).
-* ThreadPool-based syscall dispatch.
+#### Rust Edition
 
-## Rust Edition
+- Much, much larger implementation
+- Used as a crate, can easily be refactored into a DLL (coming soon)
+- For use in larger projects, much more stable, stealthy & optimized
+- Stubs are encrypted via unsignatured LEA crypto implementation
+- Imporved memory management, stub management, ring allocation system & usermode spinlocks, much less context switching
+- Runs in unlinked isolated thread
+- Able to be embedded & ran in TLS callback before process init (See example in ``testrunner``)
 
-The most advanced implementation. No debugging or Anti-Tamper but significantly more stealthy.
-
-* Structured as a crate; can be embedded directly or compiled as a standalone DLL (DLL not currently implemented, easily done though)
-* Implements isolated dispatcher thread backed by encrypted ring buffer of syscall stubs
-* Uses unsignatured LEA-based symmetric encryption to obfuscate stub memory at rest
-* Dynamically parses and extracts SSNs from a clean memory-mapped `ntdll.dll`, avoiding any loaded image interaction
-* All syscall requests are queued through a global atomic operation frame, routed through a dispatcher, and executed in a tightly controlled thread context
-* No OS-level synchronization primitives are used; the runtime is driven entirely by atomic operations and yielding, minimizing observable artifacts
-* Internal stub memory is 16-byte aligned, RWX at runtime only during execution window, and otherwise page-protected with `PAGE_NOACCESS`
+---
 
 ### Example: Hooked API Flow vs ActiveBreach
 
